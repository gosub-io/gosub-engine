--- conflicted
+++ resolved
@@ -189,8 +189,6 @@
             sys_identifier: None,
         };
         assert_eq!(format!("{}", token), "<!DOCTYPE html />");
-<<<<<<< HEAD
-=======
 
         let token = Token::DocTypeToken {
             name: Some("html".to_string()),
@@ -202,7 +200,6 @@
             format!("{}", token),
             "<!DOCTYPE html PUBLIC \"foo\" SYSTEM \"bar\" />"
         );
->>>>>>> bff2c389
     }
 
     #[test]
