use crate::html5_parser::node::{Node, NodeData};
use crate::html5_parser::node_arena::NodeArena;
use crate::html5_parser::parser::quirks::QuirksMode;
use std::fmt;

#[derive(PartialEq, Debug, Copy, Clone)]
pub enum DocumentType {
    HTML,
    IframeSrcDoc,
}

pub struct Document {
    arena: NodeArena,
    pub doctype: DocumentType,   // Document type
    pub quirks_mode: QuirksMode, // Quirks mode
}

impl Default for Document {
    fn default() -> Self {
        Self {
            arena: NodeArena::new(),
            doctype: DocumentType::HTML,
            quirks_mode: QuirksMode::NoQuirks,
        }
    }
}

impl Document {
    // Creates a new document
    pub fn new() -> Self {
        let mut arena = NodeArena::new();
        arena.add_node(Node::new_document());
        Self {
            arena,
            doctype: DocumentType::HTML,
            quirks_mode: QuirksMode::NoQuirks,
        }
    }

    // Fetches a node by id or returns None when no node with this ID is found
    pub fn get_node_by_id(&self, node_id: usize) -> Option<&Node> {
        self.arena.get_node(node_id)
    }

    pub fn get_mut_node_by_id(&mut self, node_id: usize) -> Option<&mut Node> {
        self.arena.get_mut_node(node_id)
    }

    // Add to the document
    pub fn add_node(&mut self, node: Node, parent_id: usize) -> usize {
        let node_id = self.arena.add_node(node);
        self.arena.attach_node(parent_id, node_id);
        node_id
    }

    pub fn append(&mut self, node_id: usize, parent_id: usize) {
        self.arena.attach_node(parent_id, node_id);
    }

    // // append a node to another parent
    // pub fn append(&mut self, node_id: usize, parent_id: usize) {
    //     self.arena.attach_node(parent_id, node_id);
    // }

    // return the root node
    pub fn get_root(&self) -> &Node {
        self.arena.get_node(0).expect("Root node not found !?")
    }
}

impl Document {
    fn display_tree(&self, node: &Node, indent: usize, f: &mut fmt::Formatter<'_>) -> fmt::Result {
        let mut prefix = " ".repeat(indent);
        if !prefix.is_empty() {
            prefix = format!("{}└─ ", prefix);
        }

        match &node.data {
            NodeData::Document => {
                writeln!(f, "{}Document", prefix)?;
            }
            NodeData::Text { value } => {
                writeln!(f, "{}{}", prefix, value)?;
            }
            NodeData::Comment { value } => {
                writeln!(f, "{}<!-- {} -->", prefix, value)?;
            }
            NodeData::Element { name, attributes } => {
                write!(f, "{}<{}", prefix, name)?;
                for (key, value) in attributes.iter() {
                    write!(f, " {}={}", key, value)?;
                }
                writeln!(f, ">")?;
            }
        }

        for child_id in &node.children {
            if let Some(child) = self.arena.get_node(*child_id) {
                self.display_tree(child, indent + 2, f)?;
            }
        }

        Ok(())
    }
}

impl fmt::Display for Document {
    fn fmt(&self, f: &mut fmt::Formatter<'_>) -> fmt::Result {
        self.display_tree(self.get_root(), 0, f)
    }
<<<<<<< HEAD
=======
}

#[cfg(test)]
mod tests {
    use crate::html5_parser::node::HTML_NAMESPACE;
    use std::collections::HashMap;

    #[test]
    fn test_document() {
        let mut document = super::Document::new();
        let root_id = document.get_root().id;
        let html_id = document.add_node(
            super::Node::new_element("html", HashMap::new(), HTML_NAMESPACE),
            root_id,
        );
        let head_id = document.add_node(
            super::Node::new_element("head", HashMap::new(), HTML_NAMESPACE),
            html_id,
        );
        let body_id = document.add_node(
            super::Node::new_element("body", HashMap::new(), HTML_NAMESPACE),
            html_id,
        );
        let title_id = document.add_node(
            super::Node::new_element("title", HashMap::new(), HTML_NAMESPACE),
            head_id,
        );
        let title_text_id = document.add_node(super::Node::new_text("Hello world"), title_id);
        let p_id = document.add_node(
            super::Node::new_element("p", HashMap::new(), HTML_NAMESPACE),
            body_id,
        );
        let p_text_id = document.add_node(super::Node::new_text("This is a paragraph"), p_id);
        let p_comment_id = document.add_node(super::Node::new_comment("This is a comment"), p_id);
        let p_text2_id =
            document.add_node(super::Node::new_text("This is another paragraph"), p_id);
        let p_text3_id =
            document.add_node(super::Node::new_text("This is a third paragraph"), p_id);
        let p_text4_id =
            document.add_node(super::Node::new_text("This is a fourth paragraph"), p_id);
        let p_text5_id =
            document.add_node(super::Node::new_text("This is a fifth paragraph"), p_id);
        let p_text6_id =
            document.add_node(super::Node::new_text("This is a sixth paragraph"), p_id);
        let p_text7_id =
            document.add_node(super::Node::new_text("This is a seventh paragraph"), p_id);
        let p_text8_id =
            document.add_node(super::Node::new_text("This is a eighth paragraph"), p_id);
        let p_text9_id =
            document.add_node(super::Node::new_text("This is a ninth paragraph"), p_id);

        document.append(p_text9_id, p_id);
        document.append(p_text8_id, p_id);
        document.append(p_text7_id, p_id);
        document.append(p_text6_id, p_id);
        document.append(p_text5_id, p_id);
        document.append(p_text4_id, p_id);
        document.append(p_text3_id, p_id);
        document.append(p_text2_id, p_id);
        document.append(p_comment_id, p_id);
        document.append(p_text_id, p_id);
        document.append(p_id, body_id);
        document.append(title_text_id, title_id);
        document.append(title_id, head_id);
        document.append(head_id, html_id);
        document.append(body_id, html_id);
        document.append(html_id, root_id);

        assert_eq!(
            format!("{}", document),
            r#"Document
  └─ <html>
    └─ <head>
      └─ <title>
        └─ Hello world
    └─ <body>
      └─ <p>
      └─ This is a paragraph
      └─ <!-- This is a comment -->
      └─ This is another paragraph
      └─ This is a third paragraph
      └─ This is a fourth paragraph
      └─ This is a fifth paragraph
      └─ This is a sixth paragraph
      └─ This is a seventh paragraph
      └─ This is a eighth paragraph
      └─ This is a ninth paragraph
      "#
        );
    }
>>>>>>> bff2c389
}<|MERGE_RESOLUTION|>--- conflicted
+++ resolved
@@ -108,97 +108,4 @@
     fn fmt(&self, f: &mut fmt::Formatter<'_>) -> fmt::Result {
         self.display_tree(self.get_root(), 0, f)
     }
-<<<<<<< HEAD
-=======
-}
-
-#[cfg(test)]
-mod tests {
-    use crate::html5_parser::node::HTML_NAMESPACE;
-    use std::collections::HashMap;
-
-    #[test]
-    fn test_document() {
-        let mut document = super::Document::new();
-        let root_id = document.get_root().id;
-        let html_id = document.add_node(
-            super::Node::new_element("html", HashMap::new(), HTML_NAMESPACE),
-            root_id,
-        );
-        let head_id = document.add_node(
-            super::Node::new_element("head", HashMap::new(), HTML_NAMESPACE),
-            html_id,
-        );
-        let body_id = document.add_node(
-            super::Node::new_element("body", HashMap::new(), HTML_NAMESPACE),
-            html_id,
-        );
-        let title_id = document.add_node(
-            super::Node::new_element("title", HashMap::new(), HTML_NAMESPACE),
-            head_id,
-        );
-        let title_text_id = document.add_node(super::Node::new_text("Hello world"), title_id);
-        let p_id = document.add_node(
-            super::Node::new_element("p", HashMap::new(), HTML_NAMESPACE),
-            body_id,
-        );
-        let p_text_id = document.add_node(super::Node::new_text("This is a paragraph"), p_id);
-        let p_comment_id = document.add_node(super::Node::new_comment("This is a comment"), p_id);
-        let p_text2_id =
-            document.add_node(super::Node::new_text("This is another paragraph"), p_id);
-        let p_text3_id =
-            document.add_node(super::Node::new_text("This is a third paragraph"), p_id);
-        let p_text4_id =
-            document.add_node(super::Node::new_text("This is a fourth paragraph"), p_id);
-        let p_text5_id =
-            document.add_node(super::Node::new_text("This is a fifth paragraph"), p_id);
-        let p_text6_id =
-            document.add_node(super::Node::new_text("This is a sixth paragraph"), p_id);
-        let p_text7_id =
-            document.add_node(super::Node::new_text("This is a seventh paragraph"), p_id);
-        let p_text8_id =
-            document.add_node(super::Node::new_text("This is a eighth paragraph"), p_id);
-        let p_text9_id =
-            document.add_node(super::Node::new_text("This is a ninth paragraph"), p_id);
-
-        document.append(p_text9_id, p_id);
-        document.append(p_text8_id, p_id);
-        document.append(p_text7_id, p_id);
-        document.append(p_text6_id, p_id);
-        document.append(p_text5_id, p_id);
-        document.append(p_text4_id, p_id);
-        document.append(p_text3_id, p_id);
-        document.append(p_text2_id, p_id);
-        document.append(p_comment_id, p_id);
-        document.append(p_text_id, p_id);
-        document.append(p_id, body_id);
-        document.append(title_text_id, title_id);
-        document.append(title_id, head_id);
-        document.append(head_id, html_id);
-        document.append(body_id, html_id);
-        document.append(html_id, root_id);
-
-        assert_eq!(
-            format!("{}", document),
-            r#"Document
-  └─ <html>
-    └─ <head>
-      └─ <title>
-        └─ Hello world
-    └─ <body>
-      └─ <p>
-      └─ This is a paragraph
-      └─ <!-- This is a comment -->
-      └─ This is another paragraph
-      └─ This is a third paragraph
-      └─ This is a fourth paragraph
-      └─ This is a fifth paragraph
-      └─ This is a sixth paragraph
-      └─ This is a seventh paragraph
-      └─ This is a eighth paragraph
-      └─ This is a ninth paragraph
-      "#
-        );
-    }
->>>>>>> bff2c389
 }